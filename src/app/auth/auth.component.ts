import {Component, OnDestroy, OnInit} from '@angular/core';
import {AuthService, AuthState} from '../core/services/auth.service';
import {Subscription} from 'rxjs';
import {FormBuilder, FormGroup, NgForm, Validators} from '@angular/forms';
import {HttpErrorResponse} from '@angular/common/http';
import {ErrorHandlingService} from '../core/services/error-handling.service';
import {Router} from '@angular/router';
import {GithubService} from '../core/services/github.service';
import {PhaseService} from '../core/services/phase.service';

@Component({
  selector: 'app-auth',
  templateUrl: './auth.component.html',
  styleUrls: ['./auth.component.css']
})
export class AuthComponent implements OnInit, OnDestroy {
  authState: AuthState;
  authStateSubscription: Subscription;
  loginForm: FormGroup;

  constructor(private auth: AuthService,
              private github: GithubService,
              private formBuilder: FormBuilder,
              private errorHandlingService: ErrorHandlingService,
              private router: Router,
              private phaseService: PhaseService) { }

  ngOnInit() {
    this.authStateSubscription = this.auth.currentAuthState.subscribe((state) => {
      this.authState = state;
    });
    this.loginForm = this.formBuilder.group({
      username: ['', Validators.required],
      password: ['', Validators.required],
<<<<<<< HEAD
      encodedText: ['phase1=https://github.com/testathor/pe3@phase2=https://github.com/testathor/pe-results' +
=======
      encodedText: ['phase1=https://github.com/testathor/pe123@phase2=https://github.com/testathor/pe-results' +
>>>>>>> 49d04ce9
      '@phase3=https://github.com/testathor/p3', Validators.required],
    });
  }

  ngOnDestroy() {
    this.authStateSubscription.unsubscribe();
  }

  login(form: NgForm) {
    if (this.loginForm.invalid) {
      return;
    } else {
      this.auth.startAuthentication(this.loginForm.get('username').value, this.loginForm.get('password').value,
        this.loginForm.get('encodedText').value).subscribe((res) => {
        const phase = this.phaseService.determinePhaseNumber(res);
        this.router.navigateByUrl(phase);
        form.resetForm();

        if (phase != 'not accessible') {
          this.router.navigateByUrl(phase);
        }
      }, (error) => {
        if (error instanceof HttpErrorResponse) {
          this.errorHandlingService.handleHttpError(error.error);
        } else {
          this.errorHandlingService.handleGeneralError(error);
        }
      });
    }
  }
}<|MERGE_RESOLUTION|>--- conflicted
+++ resolved
@@ -32,11 +32,7 @@
     this.loginForm = this.formBuilder.group({
       username: ['', Validators.required],
       password: ['', Validators.required],
-<<<<<<< HEAD
-      encodedText: ['phase1=https://github.com/testathor/pe3@phase2=https://github.com/testathor/pe-results' +
-=======
       encodedText: ['phase1=https://github.com/testathor/pe123@phase2=https://github.com/testathor/pe-results' +
->>>>>>> 49d04ce9
       '@phase3=https://github.com/testathor/p3', Validators.required],
     });
   }
