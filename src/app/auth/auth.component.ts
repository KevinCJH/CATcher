--- conflicted
+++ resolved
@@ -48,13 +48,10 @@
       this.auth.startAuthentication(this.loginForm.get('username').value, this.loginForm.get('password').value,
         this.loginForm.get('encodedText').value).subscribe((res) => {
         const phase = this.phaseService.determinePhaseNumber(res);
-<<<<<<< HEAD
         this.router.navigateByUrl(phase);
         form.resetForm();
-        if (phase !== 'not accesible') {
-=======
+
         if (phase != 'not accessible') {
->>>>>>> 733c67fb
           this.router.navigateByUrl(phase);
         }
       }, (error) => {
