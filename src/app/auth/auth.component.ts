import {Component, OnDestroy, OnInit} from '@angular/core';
import {AuthService, AuthState} from '../core/services/auth.service';
import {Subscription} from 'rxjs';
import {FormBuilder, FormGroup, NgForm, Validators} from '@angular/forms';
import {HttpErrorResponse} from '@angular/common/http';
import {ErrorHandlingService} from '../core/services/error-handling.service';
import {Router} from '@angular/router';

@Component({
  selector: 'app-auth',
  templateUrl: './auth.component.html',
  styleUrls: ['./auth.component.css']
})
export class AuthComponent implements OnInit, OnDestroy {
  authState: AuthState;
  authStateSubscription: Subscription;
  loginForm: FormGroup;

  constructor(private auth: AuthService,
              private formBuilder: FormBuilder,
              private errorHandlingService: ErrorHandlingService,
              private router: Router) { }

  ngOnInit() {
    this.authStateSubscription = this.auth.currentAuthState.subscribe((state) => {
      this.authState = state;
    });
    this.loginForm = this.formBuilder.group({
      username: ['', Validators.required],
      password: ['', Validators.required],
      encodedText: ['', Validators.required],
    });
  }

  ngOnDestroy() {
    this.authStateSubscription.unsubscribe();
  }

  login(form: NgForm) {
    if (this.loginForm.invalid) {
      return;
    } else {
<<<<<<< HEAD
      this.auth.determineRoutingPage(this.loginForm.get('encodedText').value);
      this.auth.startAuthentication(this.loginForm.get('username').value,
        this.loginForm.get('password').value);
=======
      this.auth.startAuthentication(this.loginForm.get('username').value, this.loginForm.get('password').value).subscribe((user) => {
        this.router.navigateByUrl('');
      }, (error) => {
        if (error instanceof HttpErrorResponse) {
          this.errorHandlingService.handleHttpError(error.error);
        } else {
          this.errorHandlingService.handleGeneralError(error);
        }
      });
>>>>>>> c2a72157
    }
    form.resetForm();
  }
}<|MERGE_RESOLUTION|>--- conflicted
+++ resolved
@@ -28,7 +28,6 @@
     this.loginForm = this.formBuilder.group({
       username: ['', Validators.required],
       password: ['', Validators.required],
-      encodedText: ['', Validators.required],
     });
   }
 
@@ -40,11 +39,6 @@
     if (this.loginForm.invalid) {
       return;
     } else {
-<<<<<<< HEAD
-      this.auth.determineRoutingPage(this.loginForm.get('encodedText').value);
-      this.auth.startAuthentication(this.loginForm.get('username').value,
-        this.loginForm.get('password').value);
-=======
       this.auth.startAuthentication(this.loginForm.get('username').value, this.loginForm.get('password').value).subscribe((user) => {
         this.router.navigateByUrl('');
       }, (error) => {
@@ -54,7 +48,6 @@
           this.errorHandlingService.handleGeneralError(error);
         }
       });
->>>>>>> c2a72157
     }
     form.resetForm();
   }
