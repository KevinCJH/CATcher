--- conflicted
+++ resolved
@@ -48,14 +48,11 @@
       this.auth.startAuthentication(this.loginForm.get('username').value, this.loginForm.get('password').value,
         this.loginForm.get('encodedText').value).subscribe((res) => {
         const phase = this.phaseService.determinePhaseNumber(res);
-<<<<<<< HEAD
         this.router.navigateByUrl(phase);
         form.resetForm();
-=======
         if (phase !== 'not accesible') {
           this.router.navigateByUrl(phase);
         }
->>>>>>> be4bd44a
       }, (error) => {
         if (error instanceof HttpErrorResponse) {
           this.errorHandlingService.handleHttpError(error.error);
