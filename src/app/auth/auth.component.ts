import {Component, OnDestroy, OnInit} from '@angular/core';
import {AuthService, AuthState} from '../core/services/auth.service';
import {Subscription} from 'rxjs';
import {FormBuilder, FormGroup, NgForm, Validators} from '@angular/forms';
import {HttpErrorResponse} from '@angular/common/http';
import {ErrorHandlingService} from '../core/services/error-handling.service';
import {Router} from '@angular/router';
import {GithubService} from '../core/services/github.service';
import {PhaseService} from '../core/services/phase.service';

@Component({
  selector: 'app-auth',
  templateUrl: './auth.component.html',
  styleUrls: ['./auth.component.css']
})
export class AuthComponent implements OnInit, OnDestroy {
  authState: AuthState;
  authStateSubscription: Subscription;
  loginForm: FormGroup;

  constructor(private auth: AuthService,
              private github: GithubService,
              private formBuilder: FormBuilder,
              private errorHandlingService: ErrorHandlingService,
              private router: Router,
              private phaseService: PhaseService) { }

  ngOnInit() {
    this.authStateSubscription = this.auth.currentAuthState.subscribe((state) => {
      this.authState = state;
    });
    this.loginForm = this.formBuilder.group({
      username: ['', Validators.required],
      password: ['', Validators.required],
<<<<<<< HEAD
      encodedText: ['phase1=https://github.com/testathor/pe@phase2=https://github.com/testathor/pe-results' +
      '@phase3=https://github.com/testathor/p3', Validators.required],
=======
      encodedText: ['phase1=https://github.com/testathor/aa@phase2=https://github.com/testathor/pea-results' +
      '@phase3=https://github.com/testathor/pe-evaluation' , Validators.required],
>>>>>>> 95c4ac2b
    });
  }

  ngOnDestroy() {
    this.authStateSubscription.unsubscribe();
  }

  login(form: NgForm) {
    if (this.loginForm.invalid) {
      return;
    } else {
      this.auth.startAuthentication(this.loginForm.get('username').value, this.loginForm.get('password').value,
        this.loginForm.get('encodedText').value).subscribe((res) => {
        const phase = this.phaseService.determinePhaseNumber(res);
        this.router.navigateByUrl(phase);
        form.resetForm();

        if (phase !== 'not accessible') {
          this.router.navigateByUrl(phase);
        }
      }, (error) => {
        if (error instanceof HttpErrorResponse) {
          this.errorHandlingService.handleHttpError(error.error);
        } else {
          this.errorHandlingService.handleGeneralError(error);
        }
      });
    }
  }
}<|MERGE_RESOLUTION|>--- conflicted
+++ resolved
@@ -32,13 +32,8 @@
     this.loginForm = this.formBuilder.group({
       username: ['', Validators.required],
       password: ['', Validators.required],
-<<<<<<< HEAD
       encodedText: ['phase1=https://github.com/testathor/pe@phase2=https://github.com/testathor/pe-results' +
       '@phase3=https://github.com/testathor/p3', Validators.required],
-=======
-      encodedText: ['phase1=https://github.com/testathor/aa@phase2=https://github.com/testathor/pea-results' +
-      '@phase3=https://github.com/testathor/pe-evaluation' , Validators.required],
->>>>>>> 95c4ac2b
     });
   }
 
