--- conflicted
+++ resolved
@@ -1,8 +1,4 @@
-<<<<<<< HEAD
-import { Component, EventEmitter, Input, OnInit, Output } from '@angular/core';
-=======
 import { Component, EventEmitter, Input, OnInit, Output, OnChanges } from '@angular/core';
->>>>>>> 3e748e65
 import { FormBuilder } from '@angular/forms';
 import { Issue } from '../../../core/models/issue.model';
 import { IssueService } from '../../../core/services/issue.service';
@@ -16,11 +12,7 @@
   templateUrl: './label.component.html',
   styleUrls: ['./label.component.css'],
 })
-<<<<<<< HEAD
-export class LabelComponent implements OnInit {
-=======
 export class LabelComponent implements OnInit, OnChanges {
->>>>>>> 3e748e65
   labelValues: Label[];
   labelColor: string;
 
@@ -32,24 +24,17 @@
   constructor(private issueService: IssueService,
               private formBuilder: FormBuilder,
               private errorHandlingService: ErrorHandlingService,
-<<<<<<< HEAD
-              private labelService: LabelService,
-=======
               public labelService: LabelService,
->>>>>>> 3e748e65
               public permissions: PermissionService) {
   }
 
   ngOnInit() {
     // Get the list of labels based on their type (severity, type, response)
     this.labelValues = this.labelService.getLabelList(this.attributeName);
-<<<<<<< HEAD
-=======
   }
 
   ngOnChanges() {
     // Color will change when @Input issue changes
->>>>>>> 3e748e65
     this.labelColor = this.labelService.getColorOfLabel(this.issue[this.attributeName]);
   }
 
