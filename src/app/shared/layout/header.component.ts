--- conflicted
+++ resolved
@@ -1,14 +1,4 @@
 import { Component, OnInit } from '@angular/core';
-<<<<<<< HEAD
-import {Location} from '@angular/common';
-import {AuthService} from '../../core/services/auth.service';
-import {PhaseService} from '../../core/services/phase.service';
-import {UserService} from '../../core/services/user.service';
-import {NavigationEnd, Router, RoutesRecognized} from '@angular/router';
-import {filter, pairwise} from 'rxjs/operators';
-import { shell } from 'electron';
-import { GithubService } from '../../core/services/github.service';
-=======
 import { Location } from '@angular/common';
 import { AuthService } from '../../core/services/auth.service';
 import { PhaseService } from '../../core/services/phase.service';
@@ -17,8 +7,9 @@
 import { filter, pairwise } from 'rxjs/operators';
 import { GithubEventService } from '../../core/services/githubevent.service';
 import { ErrorHandlingService } from '../../core/services/error-handling.service';
->>>>>>> a19fb85d
 import { IssueService } from '../../core/services/issue.service';
+import { shell } from 'electron';
+import { GithubService } from '../../core/services/github.service';
 
 @Component({
   selector: 'app-layout-header',
@@ -26,21 +17,15 @@
 })
 export class HeaderComponent implements OnInit {
   private prevUrl;
-<<<<<<< HEAD
+  isReloadBtnDisabled = false;
   FILTER_START = '?q=is%3Aissue+is%3Aopen+'; // the filtered list must be an issue and must be open
   TUTORIAL_LABEL = '+label%3Atutorial.';
   TEAM_LABEL = '+label%3Ateam.';
   EXCLUDE_DUPLICATE = '+-label%3Aduplicate'; // exclude duplicate issues
 
   constructor(private router: Router, public auth: AuthService, public phaseService: PhaseService, public userService: UserService,
-              private location: Location, private githubService: GithubService, private issueService: IssueService) {
-=======
-  isReloadBtnDisabled = false;
-
-  constructor(private router: Router, public auth: AuthService, public phaseService: PhaseService, public userService: UserService,
-              private location: Location, private githubEventService: GithubEventService, private issueService: IssueService,
-              private errorHandlingService: ErrorHandlingService) {
->>>>>>> a19fb85d
+              private location: Location, private githubService: GithubService, private issueService: IssueService,
+              private githubEventService: GithubEventService, private errorHandlingService: ErrorHandlingService) {
     router.events.pipe(
       filter((e: any) => e instanceof RoutesRecognized),
       pairwise()
@@ -67,7 +52,6 @@
     }
   }
 
-<<<<<<< HEAD
   viewBrowser() {
     const routerUrl = this.router.url.substring(1); // remove the first '/' from string
     const issueUrlIndex = routerUrl.indexOf('/'); // find the index of second '/'
@@ -98,7 +82,8 @@
     const teamFilterString = this.TUTORIAL_LABEL.concat(teamFilter[0]).concat(this.TEAM_LABEL).concat(teamFilter[1]);
     // Only exclude duplicates for phase 1 and 2
     return (this.phaseService.currentPhase === 'phase3') ? teamFilterString : this.EXCLUDE_DUPLICATE.concat(teamFilterString);
-=======
+  }
+
   reload() {
     this.isReloadBtnDisabled = true;
 
@@ -113,7 +98,6 @@
       this.isReloadBtnDisabled = false;
     },
     3000);
->>>>>>> a19fb85d
   }
 
   logOut() {
