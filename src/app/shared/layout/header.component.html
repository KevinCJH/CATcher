--- conflicted
+++ resolved
@@ -8,18 +8,15 @@
   </span>
 
   <span style="flex: 1 1 auto"></span>
-<<<<<<< HEAD
   <button *ngIf="auth.isAuthenticated()" mat-button matTooltip="View current page in web-browser" (click)="viewBrowser()">
     View in Browser
     <mat-icon>link</mat-icon>
   </button>
-=======
   <button *ngIf="auth.isAuthenticated() && needToShowReloadButton()" [disabled]="this.isReloadBtnDisabled"
     mat-button matTooltip="Synchronize with Github data" (click)="reload()">
     Sync
     <mat-icon>refresh</mat-icon>
     </button>
->>>>>>> a19fb85d
   <button *ngIf="auth.isAuthenticated()" mat-button matTooltip="Log out" (click)="logOut()">
     ({{userService.currentUser.loginId}})
     <mat-icon style="margin-left: 2px">exit_to_app</mat-icon>
