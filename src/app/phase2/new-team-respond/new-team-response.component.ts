import { Component, EventEmitter, Input, OnInit, Output } from '@angular/core';
import { IssueService } from '../../core/services/issue.service';
import { FormBuilder, FormGroup, NgForm, Validators } from '@angular/forms';
import { Issue, SEVERITY_ORDER, STATUS } from '../../core/models/issue.model';
import { ErrorHandlingService } from '../../core/services/error-handling.service';
import { finalize, map } from 'rxjs/operators';
import { Observable } from 'rxjs';
import { LabelService } from '../../core/services/label.service';

@Component({
  selector: 'app-new-team-response',
  templateUrl: './new-team-response.component.html',
  styleUrls: ['./new-team-response.component.css']
})
export class NewTeamResponseComponent implements OnInit {
  newTeamResponseForm: FormGroup;
  severityValues = this.labelService.getLabelList('severity');
  issueTypeValues = this.labelService.getLabelList('type');
  responseList = this.labelService.getLabelList('responseTag');
  teamMembers: string[];
  duplicatedIssueList: Observable<Issue[]>;
  selectedSeverityColor: string;
  selectedTypeColor: string;
  selectedResponseColor: string;

  isFormPending = false;
  @Input() issue: Issue;
  @Output() issueUpdated = new EventEmitter<Issue>();

  constructor(private issueService: IssueService,
              private formBuilder: FormBuilder,
<<<<<<< HEAD
              private labelService: LabelService,
=======
              public labelService: LabelService,
>>>>>>> 3e748e65
              private errorHandlingService: ErrorHandlingService) { }

  ngOnInit() {
    this.teamMembers = this.issue.teamAssigned.teamMembers.map((member) => {
      return member.loginId;
    });
    this.duplicatedIssueList = this.getDupIssueList();
    this.newTeamResponseForm = this.formBuilder.group({
      description: ['', Validators.required],
      severity: [this.issue.severity, Validators.required],
      type: [this.issue.type, Validators.required],
      responseTag: [this.issue.responseTag, Validators.required],
      assignees: [this.issue.assignees],
      duplicated: [false],
      duplicateOf: ['']
    });
    this.duplicated.valueChanges.subscribe(checked => {
      if (checked) {
        this.duplicateOf.setValidators(Validators.required);
        this.responseTag.setValidators(null);
      } else {
        this.duplicateOf.setValidators(null);
        this.responseTag.setValidators(Validators.required);
      }
      this.duplicateOf.updateValueAndValidity();
      this.responseTag.updateValueAndValidity();
    });

    this.selectedSeverityColor = this.labelService.getColorOfLabel(this.issue.severity);
    this.selectedTypeColor = this.labelService.getColorOfLabel(this.issue.type);
    this.selectedResponseColor = this.labelService.getColorOfLabel(this.issue.responseTag);
  }

  submitNewTeamResponse(form: NgForm) {
    if (this.newTeamResponseForm.invalid) {
      return;
    }
    this.isFormPending = true;
    this.issueService.updateIssue({
      ...this.issue,
      severity: this.severity.value,
      type: this.type.value,
      assignees: this.assignees.value,
      responseTag: this.responseTag.value,
      duplicated: this.duplicated.value,
      status: STATUS.Done,
      teamResponse: this.description.value,
      duplicateOf: this.duplicateOf.value,
    }).pipe(finalize(() => this.isFormPending = false)).subscribe((updatedIssue: Issue) => {
      this.issueUpdated.emit(updatedIssue);
      form.resetForm();
    }, (error) => {
      this.errorHandlingService.handleHttpError(error);
    });
  }

  dupIssueOptionIsDisabled(issue: Issue): boolean {
    return SEVERITY_ORDER[this.severity.value] > SEVERITY_ORDER[issue.severity] || (issue.duplicated || !!issue.duplicateOf);
  }

  getDisabledDupOptionErrorText(issue: Issue): string {
    const reason = new Array<string>();
    if (this.dupIssueOptionIsDisabled(issue)) {
      if (SEVERITY_ORDER[this.severity.value] > SEVERITY_ORDER[issue.severity]) {
        reason.push('Issue of lower priority');
      } else if (issue.duplicated || !!issue.duplicateOf) {
        reason.push('A duplicated issue');
      }
    }
    return reason.join(', ');
  }

  handleChangeOfDuplicateCheckbox(event) {
    if (event.checked) {
      this.responseTag.setValue('');
      this.assignees.setValue([]);
      this.responseTag.markAsUntouched();
    } else {
      this.duplicateOf.setValue('');
      this.duplicateOf.markAsUntouched();
    }
  }

  private getDupIssueList(): Observable<Issue[]> {
    return this.issueService.issues$.pipe(map((issues) => {
      return issues.filter((issue) => {
        return this.issue.id !== issue.id;
      });
    }));
  }

  setSelectedLabelColor(labelValue: string, labelType: string) {
    switch (labelType) {
      case 'severity':
        this.selectedSeverityColor = this.labelService.getColorOfLabel(labelValue);
        break;
      case 'type':
        this.selectedTypeColor = this.labelService.getColorOfLabel(labelValue);
        break;
      case 'responseTag':
        this.selectedResponseColor = this.labelService.getColorOfLabel(labelValue);
        break;
    }
  }

  get description() {
    return this.newTeamResponseForm.get('description');
  }

  get severity() {
    return this.newTeamResponseForm.get('severity');
  }

  get type() {
    return this.newTeamResponseForm.get('type');
  }

  get assignees() {
    return this.newTeamResponseForm.get('assignees');
  }

  get responseTag() {
    return this.newTeamResponseForm.get('responseTag');
  }

  get duplicated() {
    return this.newTeamResponseForm.get('duplicated');
  }

  get duplicateOf() {
    return this.newTeamResponseForm.get('duplicateOf');
  }
}<|MERGE_RESOLUTION|>--- conflicted
+++ resolved
@@ -29,11 +29,7 @@
 
   constructor(private issueService: IssueService,
               private formBuilder: FormBuilder,
-<<<<<<< HEAD
-              private labelService: LabelService,
-=======
               public labelService: LabelService,
->>>>>>> 3e748e65
               private errorHandlingService: ErrorHandlingService) { }
 
   ngOnInit() {
