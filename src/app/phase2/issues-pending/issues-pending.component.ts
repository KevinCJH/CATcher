import {Component, Input, OnChanges, OnInit, SimpleChanges, ViewChild} from '@angular/core';
import {IssueService} from '../../core/services/issue.service';
import {MatPaginator, MatSort} from '@angular/material';
import {ErrorHandlingService} from '../../core/services/error-handling.service';
import {IssuesDataTable} from '../../shared/data-tables/IssuesDataTable';
import {Issue, STATUS} from '../../core/models/issue.model';
import {PermissionService} from '../../core/services/permission.service';
import {UserService} from '../../core/services/user.service';
import {UserRole} from '../../core/models/user.model';
import { LabelService } from '../../core/services/label.service';

@Component({
  selector: 'app-issues-pending',
  templateUrl: './issues-pending.component.html',
  styleUrls: ['./issues-pending.component.css']
})
export class IssuesPendingComponent implements OnInit, OnChanges {
  issuesDataSource: IssuesDataTable;

  displayedColumns;

  @Input() teamFilter: string;

  @ViewChild(MatSort) sort: MatSort;
  @ViewChild(MatPaginator) paginator: MatPaginator;

  constructor(public issueService: IssueService, private errorHandlingService: ErrorHandlingService,
<<<<<<< HEAD
              public permissions: PermissionService, private issueCommentService: IssueCommentService,
              private labelService: LabelService, public userService: UserService) {
=======
              public permissions: PermissionService, public userService: UserService) {
>>>>>>> e18da0fd
    if (permissions.canCRUDTeamResponse()) {
      if (userService.currentUser.role !== UserRole.Student) {
        this.displayedColumns = ['id', 'title', 'teamAssigned', 'type', 'severity', 'duplicatedIssues', 'actions'];
      } else {
        this.displayedColumns = ['id', 'title', 'type', 'severity', 'duplicatedIssues', 'actions'];
      }
    } else {
      this.displayedColumns = ['id', 'title', 'type', 'severity', 'duplicatedIssues'];
    }
  }

  ngOnChanges(changes: SimpleChanges) {
    if (!changes.teamFilter.isFirstChange()) {
      this.issuesDataSource.teamFilter = changes.teamFilter.currentValue;
    }
  }

  ngOnInit() {
    const filter = (issue: Issue) => {
      return (!this.issueService.hasResponse(issue.id) || (!issue.status || issue.status === 'Incomplete')) &&
        !issue.duplicateOf;
    };
    this.issuesDataSource = new IssuesDataTable(this.issueService, this.errorHandlingService, this.sort,
      this.paginator, this.displayedColumns, filter);
    this.issuesDataSource.loadIssues();
  }

  applyFilter(filterValue: string) {
    this.issuesDataSource.filter = filterValue;
  }

  markAsResponded(issue: Issue) {
    this.issueService.updateIssue({
      ...issue,
      status: STATUS.Done
    }).subscribe((updatedIssue) => {
      this.issueService.updateLocalStore(updatedIssue);
    }, error => {
      this.errorHandlingService.handleHttpError(error);
    });
  }
}<|MERGE_RESOLUTION|>--- conflicted
+++ resolved
@@ -7,7 +7,7 @@
 import {PermissionService} from '../../core/services/permission.service';
 import {UserService} from '../../core/services/user.service';
 import {UserRole} from '../../core/models/user.model';
-import { LabelService } from '../../core/services/label.service';
+import {LabelService} from '../../core/services/label.service';
 
 @Component({
   selector: 'app-issues-pending',
@@ -25,12 +25,7 @@
   @ViewChild(MatPaginator) paginator: MatPaginator;
 
   constructor(public issueService: IssueService, private errorHandlingService: ErrorHandlingService,
-<<<<<<< HEAD
-              public permissions: PermissionService, private issueCommentService: IssueCommentService,
-              private labelService: LabelService, public userService: UserService) {
-=======
-              public permissions: PermissionService, public userService: UserService) {
->>>>>>> e18da0fd
+              public permissions: PermissionService, public userService: UserService, private labelService: LabelService) {
     if (permissions.canCRUDTeamResponse()) {
       if (userService.currentUser.role !== UserRole.Student) {
         this.displayedColumns = ['id', 'title', 'teamAssigned', 'type', 'severity', 'duplicatedIssues', 'actions'];
