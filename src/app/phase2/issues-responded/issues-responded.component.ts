import {Component, Input, OnChanges, OnInit, SimpleChanges, ViewChild} from '@angular/core';
import {IssueService} from '../../core/services/issue.service';
import {MatPaginator, MatSort} from '@angular/material';
import {ErrorHandlingService} from '../../core/services/error-handling.service';
import {IssuesDataTable} from '../../shared/data-tables/IssuesDataTable';
import {Issue, STATUS} from '../../core/models/issue.model';
import {UserService} from '../../core/services/user.service';
import {UserRole} from '../../core/models/user.model';
<<<<<<< HEAD
import {IssueCommentService} from '../../core/services/issue-comment.service';
import { LabelService } from '../../core/services/label.service';
=======
>>>>>>> e18da0fd

@Component({
  selector: 'app-issues-responded',
  templateUrl: './issues-responded.component.html',
  styleUrls: ['./issues-responded.component.css'],
})
export class IssuesRespondedComponent implements OnInit, OnChanges {
  issuesDataSource: IssuesDataTable;
  displayedColumns: string[];

  @Input() teamFilter: string;

  @ViewChild(MatSort) sort: MatSort;
  @ViewChild(MatPaginator) paginator: MatPaginator;

<<<<<<< HEAD
  constructor(public issueService: IssueService, private errorHandlingService: ErrorHandlingService, public userService: UserService,
      private labelService: LabelService, private issueCommentService: IssueCommentService) {
=======
  constructor(public issueService: IssueService, private errorHandlingService: ErrorHandlingService, public userService: UserService) {
>>>>>>> e18da0fd
    if (userService.currentUser.role === UserRole.Student) {
      this.displayedColumns = ['id', 'title', 'type', 'severity', 'responseTag', 'assignees', 'duplicatedIssues', 'actions'];
    } else if (userService.currentUser.role === UserRole.Tutor) {
      this.displayedColumns = ['id', 'title', 'teamAssigned', 'type', 'severity', 'responseTag', 'assignees', 'duplicatedIssues'];
    } else {
      this.displayedColumns = ['id', 'title', 'teamAssigned', 'type', 'severity', 'responseTag', 'assignees', 'duplicatedIssues',
        'actions'];
    }
  }

  ngOnChanges(changes: SimpleChanges) {
    if (!changes.teamFilter.isFirstChange()) {
      this.issuesDataSource.teamFilter = changes.teamFilter.currentValue;
    }
  }

  ngOnInit() {
    const filter = (issue: Issue): boolean => {
      return this.issueService.hasResponse(issue.id) && !issue.duplicateOf &&
        (issue.status === 'Done');
    };
    this.issuesDataSource = new IssuesDataTable(this.issueService, this.errorHandlingService, this.sort,
      this.paginator, this.displayedColumns, filter);
    this.issuesDataSource.loadIssues();
  }

  applyFilter(filterValue: string) {
    this.issuesDataSource.filter = filterValue;
  }

  markAsPending(issue: Issue) {
    this.issueService.updateIssue({
      ...issue,
      status: STATUS.Incomplete
    }).subscribe((updatedIssue) => {
      this.issueService.updateLocalStore(updatedIssue);
    }, error => {
        this.errorHandlingService.handleHttpError(error);
    });
  }
}<|MERGE_RESOLUTION|>--- conflicted
+++ resolved
@@ -6,11 +6,7 @@
 import {Issue, STATUS} from '../../core/models/issue.model';
 import {UserService} from '../../core/services/user.service';
 import {UserRole} from '../../core/models/user.model';
-<<<<<<< HEAD
-import {IssueCommentService} from '../../core/services/issue-comment.service';
-import { LabelService } from '../../core/services/label.service';
-=======
->>>>>>> e18da0fd
+import {LabelService} from '../../core/services/label.service';
 
 @Component({
   selector: 'app-issues-responded',
@@ -26,12 +22,8 @@
   @ViewChild(MatSort) sort: MatSort;
   @ViewChild(MatPaginator) paginator: MatPaginator;
 
-<<<<<<< HEAD
-  constructor(public issueService: IssueService, private errorHandlingService: ErrorHandlingService, public userService: UserService,
-      private labelService: LabelService, private issueCommentService: IssueCommentService) {
-=======
-  constructor(public issueService: IssueService, private errorHandlingService: ErrorHandlingService, public userService: UserService) {
->>>>>>> e18da0fd
+  constructor(public issueService: IssueService, private errorHandlingService: ErrorHandlingService,
+    public userService: UserService, private labelService: LabelService) {
     if (userService.currentUser.role === UserRole.Student) {
       this.displayedColumns = ['id', 'title', 'type', 'severity', 'responseTag', 'assignees', 'duplicatedIssues', 'actions'];
     } else if (userService.currentUser.role === UserRole.Tutor) {
