--- conflicted
+++ resolved
@@ -9,22 +9,11 @@
                              (changeEditState)="updateDescriptionEditState($event)" [isEditing]="isDescriptionEditing"
                              (issueUpdated)="updateIssue($event)"></app-issue-description>
 
-<<<<<<< HEAD
       <app-issue-response *ngIf="issue.teamResponse" [issue]="issue"
-                          [isEditing]="isEditing" (updateEditState)="updateEditState($event)"
+                          [isEditing]="isResponseEditing" (updateEditState)="updateResponseEditState($event)"
                           attributeName="teamResponse" (issueUpdated)="updateIssue($event)"></app-issue-response>
       <app-new-team-response *ngIf="permissions.canCRUDTeamResponse() && !issue.teamResponse"
                              [issue]="issue" (issueUpdated)="updateIssue($event)"></app-new-team-response>
-=======
-      <div *ngIf="comments">
-        <app-issue-comment *ngIf="!isCommentsLoading && comments.teamResponse" [comments]="comments"
-                           [isEditing]="isCommentEditing" (updateEditState)="updateCommentEditState($event)"
-                           attributeName="teamResponse" (commentsUpdated)="updateComments($event)"></app-issue-comment>
-        <app-new-team-response *ngIf="permissions.canCRUDTeamResponse() && !isCommentsLoading && !comments.teamResponse"
-                               [comments]="comments" [issue]="issue" (issueUpdated)="updateIssue($event)"
-                               (commentsUpdated)="updateComments($event)"></app-new-team-response>
-      </div>
->>>>>>> 8db2a724
 
       <div *ngIf="isCommentsLoading"
                 style="display: flex; justify-content: center; align-items: center">
