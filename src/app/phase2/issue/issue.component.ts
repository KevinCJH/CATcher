--- conflicted
+++ resolved
@@ -7,11 +7,7 @@
 import {ErrorHandlingService} from '../../core/services/error-handling.service';
 import {IssueCommentService} from '../../core/services/issue-comment.service';
 import {IssueComments} from '../../core/models/comment.model';
-<<<<<<< HEAD
-import {UserService} from '../../core/services/user.service';
 import {PermissionService} from '../../core/services/permission.service';
-=======
->>>>>>> 49d04ce9
 
 @Component({
   selector: 'app-issue',
@@ -28,13 +24,8 @@
               private issueCommentService: IssueCommentService,
               private route: ActivatedRoute,
               private formBuilder: FormBuilder,
-<<<<<<< HEAD
               private errorHandlingService: ErrorHandlingService,
-              public userService: UserService,
               public permissions: PermissionService) { }
-=======
-              private errorHandlingService: ErrorHandlingService) { }
->>>>>>> 49d04ce9
 
   ngOnInit() {
     this.initializeIssue();
