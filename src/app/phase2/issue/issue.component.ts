import {Component, OnInit} from '@angular/core';
import {ActivatedRoute} from '@angular/router';
import {Issue} from '../../core/models/issue.model';
import {IssueService} from '../../core/services/issue.service';
import {FormBuilder} from '@angular/forms';
import {finalize} from 'rxjs/operators';
import {ErrorHandlingService} from '../../core/services/error-handling.service';
import {IssueCommentService} from '../../core/services/issue-comment.service';
import {IssueComments} from '../../core/models/comment.model';
import {PermissionService} from '../../core/services/permission.service';

@Component({
  selector: 'app-issue',
  templateUrl: './issue.component.html',
  styleUrls: ['./issue.component.css']
})
export class IssueComponent implements OnInit {
  issue: Issue;
  comments: IssueComments;
  isIssueLoading = true;
<<<<<<< HEAD
  isCommentsLoading = false;
  isEditing = false;
=======
  isCommentsLoading = true;
  isCommentEditing = false;
  isDescriptionEditing = false;
>>>>>>> 8db2a724

  constructor(public issueService: IssueService,
              private issueCommentService: IssueCommentService,
              private route: ActivatedRoute,
              private formBuilder: FormBuilder,
              private errorHandlingService: ErrorHandlingService,
              public permissions: PermissionService) { }

  ngOnInit() {
    this.route.params.subscribe(
      params => {
        const id = +params['issue_id'];
        this.initializeIssue(id);
      }
    );
  }

  canDeactivate() {
    return !this.isCommentEditing && !this.isDescriptionEditing;
  }

  updateIssue(newIssue: Issue) {
    this.issue = newIssue;
    this.issueService.updateLocalStore(this.issue);
  }

<<<<<<< HEAD
  updateEditState(updatedState: boolean) {
    this.isEditing = updatedState;
=======
  updateComments(newComments: IssueComments) {
    this.comments = newComments;
    this.issueCommentService.updateLocalStore(newComments);
    this.updateIssue(this.issue);
  }

  updateCommentEditState(updatedState: boolean) {
    this.isCommentEditing = updatedState;
  }

  updateDescriptionEditState(updatedState: boolean) {
    this.isDescriptionEditing = updatedState;
>>>>>>> 8db2a724
  }

  /**
   * Will obtain the issue from IssueService and then check whether the responses (aka comments) has been loaded into the application.
   * If they are not loaded, retrieve the comments from github. Else just use the already retrieved comments.
   */
  private initializeIssue(id: number) {
    this.getIssue(id);
  }

  private getIssue(id: number) {
    this.issueService.getIssue(id).pipe(finalize(() => this.isIssueLoading = false)).subscribe((issue) => {
      this.issue = issue;
    }, (error) => {
      this.errorHandlingService.handleHttpError(error, () => this.initializeIssue(id));
    });
  }
}<|MERGE_RESOLUTION|>--- conflicted
+++ resolved
@@ -6,7 +6,7 @@
 import {finalize} from 'rxjs/operators';
 import {ErrorHandlingService} from '../../core/services/error-handling.service';
 import {IssueCommentService} from '../../core/services/issue-comment.service';
-import {IssueComments} from '../../core/models/comment.model';
+import {IssueComment, IssueComments} from '../../core/models/comment.model';
 import {PermissionService} from '../../core/services/permission.service';
 
 @Component({
@@ -16,16 +16,11 @@
 })
 export class IssueComponent implements OnInit {
   issue: Issue;
-  comments: IssueComments;
+  comments: IssueComment[];
   isIssueLoading = true;
-<<<<<<< HEAD
-  isCommentsLoading = false;
-  isEditing = false;
-=======
   isCommentsLoading = true;
-  isCommentEditing = false;
+  isResponseEditing = false;
   isDescriptionEditing = false;
->>>>>>> 8db2a724
 
   constructor(public issueService: IssueService,
               private issueCommentService: IssueCommentService,
@@ -39,12 +34,13 @@
       params => {
         const id = +params['issue_id'];
         this.initializeIssue(id);
+        this.initializeComments(id);
       }
     );
   }
 
   canDeactivate() {
-    return !this.isCommentEditing && !this.isDescriptionEditing;
+    return !this.isResponseEditing && !this.isDescriptionEditing;
   }
 
   updateIssue(newIssue: Issue) {
@@ -52,38 +48,29 @@
     this.issueService.updateLocalStore(this.issue);
   }
 
-<<<<<<< HEAD
-  updateEditState(updatedState: boolean) {
-    this.isEditing = updatedState;
-=======
-  updateComments(newComments: IssueComments) {
-    this.comments = newComments;
-    this.issueCommentService.updateLocalStore(newComments);
-    this.updateIssue(this.issue);
-  }
-
-  updateCommentEditState(updatedState: boolean) {
-    this.isCommentEditing = updatedState;
+  updateResponseEditState(updatedState: boolean) {
+    this.isResponseEditing = updatedState;
   }
 
   updateDescriptionEditState(updatedState: boolean) {
     this.isDescriptionEditing = updatedState;
->>>>>>> 8db2a724
   }
 
-  /**
-   * Will obtain the issue from IssueService and then check whether the responses (aka comments) has been loaded into the application.
-   * If they are not loaded, retrieve the comments from github. Else just use the already retrieved comments.
-   */
   private initializeIssue(id: number) {
-    this.getIssue(id);
-  }
-
-  private getIssue(id: number) {
     this.issueService.getIssue(id).pipe(finalize(() => this.isIssueLoading = false)).subscribe((issue) => {
       this.issue = issue;
     }, (error) => {
       this.errorHandlingService.handleHttpError(error, () => this.initializeIssue(id));
     });
   }
+
+  private initializeComments(id: number) {
+    this.issueCommentService.getIssueComments(id).pipe(finalize(() => this.isCommentsLoading = false))
+      .subscribe((issueComments: IssueComments) => {
+        this.comments = issueComments.comments;
+        console.log('Comments: ', issueComments);
+      }, (error) => {
+        this.errorHandlingService.handleHttpError(error, () => this.initializeComments(id));
+      });
+  }
 }