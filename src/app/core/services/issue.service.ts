--- conflicted
+++ resolved
@@ -2,20 +2,17 @@
 import {GithubService} from './github.service';
 import {map} from 'rxjs/operators';
 import {BehaviorSubject, forkJoin, Observable, of} from 'rxjs';
-<<<<<<< HEAD
-import {Issue, Issues, IssuesFilter, LABELS, labelsToAttributeMapping, labelsToColorMapping} from '../models/issue.model';
-=======
 import {
   Issue,
   Issues,
   IssuesFilter,
   LABELS,
   labelsToAttributeMapping,
+  labelsToColorMapping,
   phase2DescriptionTemplate,
   phase3DescriptionTemplate,
   RespondType
 } from '../models/issue.model';
->>>>>>> e18da0fd
 import {UserService} from './user.service';
 import {Phase, PhaseService} from './phase.service';
 import {IssueCommentService} from './issue-comment.service';
