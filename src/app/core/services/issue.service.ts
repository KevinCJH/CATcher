--- conflicted
+++ resolved
@@ -4,17 +4,14 @@
 import {BehaviorSubject, forkJoin, Observable, of} from 'rxjs';
 import {Issue, Issues, IssuesFilter, LABELS_IN_PHASE_2, labelsToAttributeMapping} from '../models/issue.model';
 import {UserService} from './user.service';
-import {Student, UserRole} from '../models/user.model';
+import {Student} from '../models/user.model';
 import {Phase, PhaseService} from './phase.service';
 import {IssueCommentService} from './issue-comment.service';
 import {RespondType} from '../models/comment.model';
-<<<<<<< HEAD
 import {PermissionService} from './permission.service';
-=======
 import * as moment from 'moment';
 import {Team} from '../models/team.model';
 import {DataService} from './data.service';
->>>>>>> 49d04ce9
 
 @Injectable({
   providedIn: 'root',
@@ -27,11 +24,8 @@
               private userService: UserService,
               private phaseService: PhaseService,
               private issueCommentService: IssueCommentService,
-<<<<<<< HEAD
-              private permissionService: PermissionService) {
-=======
+              private permissionService: PermissionService,
               private dataService: DataService) {
->>>>>>> 49d04ce9
     this.issues$ = new BehaviorSubject(new Array<Issue>());
   }
 
