--- conflicted
+++ resolved
@@ -4,17 +4,12 @@
 import {Issue, LABELS_IN_BUG_REPORTING} from '../models/issue.model';
 import {githubPaginatorParser} from '../../shared/lib/github-paginator-parser';
 
-<<<<<<< HEAD
-const octokit = require('@octokit/rest')();
 const ORG_NAME = 'testathor';
 const REPO = 'pe';
-=======
-
 const Octokit = require('@octokit/rest');
 let octokit;
 let username;
 let password;
->>>>>>> 9d605ace
 
 @Injectable({
   providedIn: 'root',
@@ -22,11 +17,6 @@
 export class GithubService {
 
   constructor() {
-    octokit.authenticate({
-      type: 'basic',
-      username: 'testathorStudent',
-      password: 'studentPassword1',
-    });
   }
 
   storeCredentials(user: String, passw: String) {
@@ -45,13 +35,12 @@
    * data = { [issue.id]: Issue }
    */
   fetchIssues(): Observable<{}> {
-<<<<<<< HEAD
     return this.getNumberOfPages().pipe(
       mergeMap((numOfPages) => {
         console.log(numOfPages);
         const apiCalls = [];
         for (let i = 0; i <= numOfPages; i++) {
-          apiCalls.push(from(octokit.issues.listForRepo({owner: ORG_NAME, repo: REPO, sort: 'created',
+          apiCalls.push(from(octokit.issues.listForRepo({creator: username, owner: ORG_NAME, repo: REPO, sort: 'created',
             direction: 'asc', per_page: 100, page: i})));
         }
         return forkJoin(apiCalls);
@@ -64,10 +53,6 @@
             ...response['data'],
           ];
         }
-=======
-    return from(octokit.issues.listForRepo({creator: username, owner: 'testathor', repo: 'pe', sort: 'created', direction: 'asc'})).pipe(
-      map((response) => {
->>>>>>> 9d605ace
         let mappedResult = {};
         for (const issue of collatedData) {
           const issueModel = this.createIssueModel(issue);
@@ -160,7 +145,7 @@
   }
 
   private getNumberOfPages(): Observable<number> {
-    return from(octokit.issues.listForRepo({owner: ORG_NAME, repo: REPO, sort: 'created', direction: 'asc',
+    return from(octokit.issues.listForRepo({creator: username, owner: ORG_NAME, repo: REPO, sort: 'created', direction: 'asc',
       per_page: 100, page: 1})).pipe(
         map((response) => {
           console.log(response);
