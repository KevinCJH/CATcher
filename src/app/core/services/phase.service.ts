import {Injectable} from '@angular/core';
import { HttpClient} from '@angular/common/http';
import {catchError, map} from 'rxjs/operators';
import {forkJoin, of} from 'rxjs';
import {GithubService} from './github.service';
import {ErrorHandlingService} from './error-handling.service';

@Injectable({
  providedIn: 'root',
})
export class PhaseService {

  currentPhaseUrl: string;
  private phaseNum: string;

  constructor(private http: HttpClient,
              private github: GithubService,
              private errorHandlingService: ErrorHandlingService) {}

  parseEncodedPhase(encodedText: String): string[] {
    const phase = encodedText.split('@', 3);
    const phaseOneUrl = phase[0].split('=', 2)[1];
    const phaseTwoUrl = phase[1].split('=', 2)[1];
    const phaseThreeUrl = phase[2].split('=', 2)[1];

    let separator = phaseOneUrl.lastIndexOf('/');
    const repoName = phaseOneUrl.substring(separator + 1);

    let separatorOrg = phaseOneUrl.indexOf('.com');
    const orgName = phaseOneUrl.substring(separatorOrg + 5, separator);

    separator = phaseTwoUrl.lastIndexOf('/');
    const repoNameSecond = phaseTwoUrl.substring(separator + 1);
    separatorOrg = phaseTwoUrl.indexOf('.com');
    const orgNameSecond = phaseTwoUrl.substring(separatorOrg + 5, separator);

    separator = phaseThreeUrl.lastIndexOf('/');
    const repoNameThird = phaseThreeUrl.substring(separator + 1);
    separatorOrg = phaseThreeUrl.indexOf('.com');
    const orgNameThird = phaseThreeUrl.substring(separatorOrg + 5, separator);

    return new Array(repoName, orgName, repoNameSecond, orgNameSecond, repoNameThird, orgNameThird);
  }

  checkIfReposAccessible(array: any): any {

    const url1 = 'https://api.github.com/repos/' + array[1] + '/' + array[0];
    const url2 = 'https://api.github.com/repos/' + array[3] + '/' + array[2];
    const url3 = 'https://api.github.com/repos/' + array[5] + '/' + array[4];

    const value = forkJoin(
      this.http.get(url1).pipe(map((res) => res), catchError(e => of('Oops!'))),
      this.http.get(url2).pipe(map((res) => res), catchError(e => of('Oops!'))),
      this.http.get(url3).pipe(map((res) => res), catchError(e => of('Oops!'))),
    ).pipe(
      map(([first, second, third]) => {
        return {first, second, third};
      })
    );
    return value;
  }

  determinePhaseNumber(response: any) {
    console.log(response);

    let org = '';
    let repo = '';
    let copyUrl = 'intial';

<<<<<<< HEAD
    if (response['first'] != 'Oops!') {
      this.phaseUrl = '';
      this.phaseNum = 'first';
    } else if (response['second'] != 'Oops!') {
      this.phaseUrl = 'phase2';
      this.phaseNum = 'second';
    } else if (response['third'] != 'Oops!') {
      this.phaseUrl = 'phase3';
=======
    if (response['first']['id'] != null) {
      this.currentPhaseUrl = 'phase1';
      this.phaseNum = 'first';
    } else if (response['second']['id'] != null) {
      this.currentPhaseUrl = 'phase2';
      this.phaseNum = 'second';
    } else if (response['third']['id'] != null) {
      this.currentPhaseUrl = 'phase3';
>>>>>>> a593eef9
      this.phaseNum = 'third';
    }
    if (this.currentPhaseUrl == null) {
      this.errorHandlingService.handleGeneralError('Repo is not ready');
      return ('not accessible');
    } else {
      copyUrl = this.phaseUrl;
      this.phaseUrl = null;
      org = response[this.phaseNum]['full_name'].split('/', 2)[0];
      repo = response[this.phaseNum]['full_name'].split('/', 2)[1];
      this.github.updatePhaseDetails(repo, org);
<<<<<<< HEAD
      return (copyUrl);
=======
      return (this.currentPhaseUrl);
>>>>>>> a593eef9
    }

  }

}<|MERGE_RESOLUTION|>--- conflicted
+++ resolved
@@ -65,18 +65,8 @@
 
     let org = '';
     let repo = '';
-    let copyUrl = 'intial';
+    let copyUrl = '';
 
-<<<<<<< HEAD
-    if (response['first'] != 'Oops!') {
-      this.phaseUrl = '';
-      this.phaseNum = 'first';
-    } else if (response['second'] != 'Oops!') {
-      this.phaseUrl = 'phase2';
-      this.phaseNum = 'second';
-    } else if (response['third'] != 'Oops!') {
-      this.phaseUrl = 'phase3';
-=======
     if (response['first']['id'] != null) {
       this.currentPhaseUrl = 'phase1';
       this.phaseNum = 'first';
@@ -85,23 +75,18 @@
       this.phaseNum = 'second';
     } else if (response['third']['id'] != null) {
       this.currentPhaseUrl = 'phase3';
->>>>>>> a593eef9
       this.phaseNum = 'third';
     }
     if (this.currentPhaseUrl == null) {
       this.errorHandlingService.handleGeneralError('Repo is not ready');
       return ('not accessible');
     } else {
-      copyUrl = this.phaseUrl;
-      this.phaseUrl = null;
+      copyUrl = this.currentPhaseUrl;
+      this.currentPhaseUrl = null;
       org = response[this.phaseNum]['full_name'].split('/', 2)[0];
       repo = response[this.phaseNum]['full_name'].split('/', 2)[1];
       this.github.updatePhaseDetails(repo, org);
-<<<<<<< HEAD
       return (copyUrl);
-=======
-      return (this.currentPhaseUrl);
->>>>>>> a593eef9
     }
 
   }
