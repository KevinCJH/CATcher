import { Injectable } from '@angular/core';
import { HttpClient, HttpHeaders } from '@angular/common/http';
import { Router } from '@angular/router';
import { BehaviorSubject, throwError } from 'rxjs';
import { NgZone } from '@angular/core';
import { ElectronService } from './electron.service';
import { UserService } from './user.service';
import { PhaseService } from './phase.service';
import { ErrorHandlingService } from './error-handling.service';
<<<<<<< HEAD
import { GithubService } from './github.service';
import { flatMap} from 'rxjs/operators';
import { IssueService } from './issue.service';
import { IssueCommentService } from './issue-comment.service';
import { DataService } from './data.service';
=======
import { GithubService} from './github.service';
import { flatMap } from 'rxjs/operators';
import { IssueService } from './issue.service';
import { IssueCommentService } from './issue-comment.service';
import { DataService } from './data.service';
import { LabelService } from './label.service';
>>>>>>> 3ca6614a
import { Title } from '@angular/platform-browser';
import { GithubEventService } from './githubevent.service';

export enum AuthState { 'NotAuthenticated', 'AwaitingAuthentication', 'Authenticated' }

@Injectable({
  providedIn: 'root'
})
export class AuthService {
  authStateSource = new BehaviorSubject(AuthState.NotAuthenticated);
  currentAuthState = this.authStateSource.asObservable();

  constructor(private electronService: ElectronService, private router: Router, private ngZone: NgZone,
              private http: HttpClient,  private errorHandlingService: ErrorHandlingService,
              private githubService: GithubService,
              private userService: UserService,
              private issueService: IssueService,
              private phaseService: PhaseService,
              private issueCommentService: IssueCommentService,
              private labelService: LabelService,
              private dataService: DataService,
              private githubEventService: GithubEventService,
              private titleService: Title) {
  }

  startAuthentication(username: String, password: String, encodedText: String) {
    this.changeAuthState(AuthState.AwaitingAuthentication);
    const header = new HttpHeaders().set('Authorization', 'Basic ' + btoa(username + ':' + password));
    let userLoginId;

    return this.http.get('https://api.github.com/user', { headers: header }).pipe(
      flatMap((githubResponse) => {
        userLoginId = githubResponse['login'];
        this.githubService.storeCredentials(username, password);
        const array = this.phaseService.parseEncodedPhase(encodedText);
        return (this.phaseService.checkIfReposAccessible(array));
      }),
      flatMap((phaseResponse) => {
        const phase = this.phaseService.determinePhaseNumber(phaseResponse);
        if (phase === 'not accessible') {
          return throwError('Repo is not ready.');
        } else {
          return this.userService.createUserModel(userLoginId);
        }
      }),
<<<<<<< HEAD
      flatMap((userResponse) =>  {
        // Initialise last modified time for this repo
        return this.githubEventService.setLatestChangeEvent(userResponse);
=======
      flatMap((userResponse) => {
        return this.labelService.getAllLabels(userResponse);
>>>>>>> 3ca6614a
      })
    );
  }

  logOut(): void {
    this.userService.reset();
    this.issueService.reset();
    this.issueCommentService.reset();
    this.phaseService.reset();
    this.dataService.reset();
<<<<<<< HEAD
    this.githubEventService.reset();
=======
    this.labelService.reset();
>>>>>>> 3ca6614a
    this.titleService.setTitle('CATcher');

    this.changeAuthState(AuthState.NotAuthenticated);
    this.ngZone.run(() => this.router.navigate(['']));
  }

  isAuthenticated(): boolean {
    return !!(this.authStateSource.getValue() === AuthState.Authenticated);
  }

  changeAuthState(newAuthState: AuthState) {
    this.authStateSource.next(newAuthState);
  }

}<|MERGE_RESOLUTION|>--- conflicted
+++ resolved
@@ -7,20 +7,12 @@
 import { UserService } from './user.service';
 import { PhaseService } from './phase.service';
 import { ErrorHandlingService } from './error-handling.service';
-<<<<<<< HEAD
-import { GithubService } from './github.service';
-import { flatMap} from 'rxjs/operators';
-import { IssueService } from './issue.service';
-import { IssueCommentService } from './issue-comment.service';
-import { DataService } from './data.service';
-=======
 import { GithubService} from './github.service';
 import { flatMap } from 'rxjs/operators';
 import { IssueService } from './issue.service';
 import { IssueCommentService } from './issue-comment.service';
 import { DataService } from './data.service';
 import { LabelService } from './label.service';
->>>>>>> 3ca6614a
 import { Title } from '@angular/platform-browser';
 import { GithubEventService } from './githubevent.service';
 
@@ -66,14 +58,12 @@
           return this.userService.createUserModel(userLoginId);
         }
       }),
-<<<<<<< HEAD
       flatMap((userResponse) =>  {
         // Initialise last modified time for this repo
         return this.githubEventService.setLatestChangeEvent(userResponse);
-=======
-      flatMap((userResponse) => {
-        return this.labelService.getAllLabels(userResponse);
->>>>>>> 3ca6614a
+      }),
+      flatMap((eventResponse) => {
+        return this.labelService.getAllLabels(eventResponse);
       })
     );
   }
@@ -84,11 +74,8 @@
     this.issueCommentService.reset();
     this.phaseService.reset();
     this.dataService.reset();
-<<<<<<< HEAD
     this.githubEventService.reset();
-=======
     this.labelService.reset();
->>>>>>> 3ca6614a
     this.titleService.setTitle('CATcher');
 
     this.changeAuthState(AuthState.NotAuthenticated);
