import { Injectable } from '@angular/core';
import { HttpClient, HttpHeaders } from '@angular/common/http';
import { Router } from '@angular/router';
import { BehaviorSubject, throwError } from 'rxjs';
import { NgZone } from '@angular/core';
import { ElectronService } from './electron.service';
import { UserService } from './user.service';
import { PhaseService } from './phase.service';
import { ErrorHandlingService } from './error-handling.service';
import { GithubService} from './github.service';
import { flatMap } from 'rxjs/operators';
import { IssueService } from './issue.service';
import { IssueCommentService } from './issue-comment.service';
import { DataService } from './data.service';
import { LabelService } from './label.service';
import { Title } from '@angular/platform-browser';
import { GithubEventService } from './githubevent.service';

export enum AuthState { 'NotAuthenticated', 'AwaitingAuthentication', 'Authenticated' }

@Injectable({
  providedIn: 'root'
})
export class AuthService {
  authStateSource = new BehaviorSubject(AuthState.NotAuthenticated);
  currentAuthState = this.authStateSource.asObservable();

  constructor(private electronService: ElectronService, private router: Router, private ngZone: NgZone,
              private http: HttpClient,  private errorHandlingService: ErrorHandlingService,
              private githubService: GithubService,
              private userService: UserService,
              private issueService: IssueService,
              private phaseService: PhaseService,
              private issueCommentService: IssueCommentService,
              private labelService: LabelService,
              private dataService: DataService,
              private githubEventService: GithubEventService,
              private titleService: Title) {
  }

  startAuthentication(username: String, password: String, encodedText: String) {
    this.changeAuthState(AuthState.AwaitingAuthentication);
    const header = new HttpHeaders().set('Authorization', 'Basic ' + btoa(username + ':' + password));
    let userLoginId;

    return this.http.get('https://api.github.com/user', { headers: header }).pipe(
      flatMap((githubResponse) => {
        userLoginId = githubResponse['login'];
        this.githubService.storeCredentials(username, password);
        const array = this.phaseService.parseEncodedPhase(encodedText);
        return (this.phaseService.checkIfReposAccessible(array));
      }),
      flatMap((phaseResponse) => {
        const phase = this.phaseService.determinePhaseNumber(phaseResponse);
        if (phase === 'not accessible') {
          return throwError('Repo is not ready.');
        } else {
          return this.userService.createUserModel(userLoginId);
        }
      }),
      flatMap((userResponse) => {
        return this.labelService.getAllLabels(userResponse);
<<<<<<< HEAD
=======
      }),
      flatMap((labelResponse) =>  {
        // Initialise last modified time for this repo
        return this.githubEventService.setLatestChangeEvent(labelResponse);
>>>>>>> 3e748e65
      })
    );
  }

  logOut(): void {
    this.userService.reset();
    this.issueService.reset();
    this.issueCommentService.reset();
    this.phaseService.reset();
    this.dataService.reset();
<<<<<<< HEAD
=======
    this.githubEventService.reset();
>>>>>>> 3e748e65
    this.labelService.reset();
    this.titleService.setTitle('CATcher');

    this.changeAuthState(AuthState.NotAuthenticated);
    this.ngZone.run(() => this.router.navigate(['']));
  }

  isAuthenticated(): boolean {
    return !!(this.authStateSource.getValue() === AuthState.Authenticated);
  }

  changeAuthState(newAuthState: AuthState) {
    this.authStateSource.next(newAuthState);
  }

}<|MERGE_RESOLUTION|>--- conflicted
+++ resolved
@@ -60,13 +60,10 @@
       }),
       flatMap((userResponse) => {
         return this.labelService.getAllLabels(userResponse);
-<<<<<<< HEAD
-=======
       }),
       flatMap((labelResponse) =>  {
         // Initialise last modified time for this repo
         return this.githubEventService.setLatestChangeEvent(labelResponse);
->>>>>>> 3e748e65
       })
     );
   }
@@ -77,10 +74,7 @@
     this.issueCommentService.reset();
     this.phaseService.reset();
     this.dataService.reset();
-<<<<<<< HEAD
-=======
     this.githubEventService.reset();
->>>>>>> 3e748e65
     this.labelService.reset();
     this.titleService.setTitle('CATcher');
 
