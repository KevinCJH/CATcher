--- conflicted
+++ resolved
@@ -12,11 +12,8 @@
 import {IssueService} from './issue.service';
 import {IssueCommentService} from './issue-comment.service';
 import {DataService} from './data.service';
-<<<<<<< HEAD
 import { LabelService } from './label.service';
-=======
 import { Title } from '@angular/platform-browser';
->>>>>>> e18da0fd
 
 export enum AuthState { 'NotAuthenticated', 'AwaitingAuthentication', 'Authenticated' }
 
@@ -34,13 +31,9 @@
               private issueService: IssueService,
               private phaseService: PhaseService,
               private issueCommentService: IssueCommentService,
-<<<<<<< HEAD
               private labelService: LabelService,
-              private dataService: DataService) {
-=======
               private dataService: DataService,
               private titleService: Title) {
->>>>>>> e18da0fd
   }
 
   startAuthentication(username: String, password: String, encodedText: String) {
@@ -72,11 +65,8 @@
     this.issueCommentService.reset();
     this.phaseService.reset();
     this.dataService.reset();
-<<<<<<< HEAD
     this.labelService.reset();
-=======
     this.titleService.setTitle('CATcher');
->>>>>>> e18da0fd
 
     this.changeAuthState(AuthState.NotAuthenticated);
     this.ngZone.run(() => this.router.navigate(['']));
